--- conflicted
+++ resolved
@@ -32,16 +32,14 @@
 - `g++` - The C++ extensions for gcc.
 - `GNU tar` - The (un)archiving tool for extracting downloaded archives.
 - `bzip2` and `gzip` decompression packages - `gzip` is nearly standard, however some platforms will require that `bzip2` be installed.
-<<<<<<< HEAD
-- `Python 3.9` - Linux distributions normally already have it, OS X users should use <https://github.com/collective/buildout.python> to get a clean Python version (the one that comes with OS X is broken).
-=======
-- `Python 3` - It is recommended to use a virtual environment , i.e. pyenv or venv, to get a clean Python version. 
->>>>>>> f8493953
+- `Python 3` - It is recommended to use a Python virtual environment, using tools such as pyenv or venv, to get a clean Python version.
 
 ### Python tools
 
 tox automation
-: `tox` aims to automate and standardize testing in Python. It is part of a larger vision of easing the packaging, testing and release process of Python software. Install with `pip install tox`.
+: `tox` aims to automate and standardize testing in Python.
+  It is part of a larger vision of easing the packaging, testing, and release process of Python software.
+  Install with `pip install tox`.
 
 
 ### Further information
@@ -74,69 +72,36 @@
 
 ## Creating and using the development environment
 
-<<<<<<< HEAD
-```{todo}
-Update this section as it seems out of date.
-There is no `Makefile`, so this description makes no sense anymore.
-```
-
-Go to your project's folder, and download the latest `plone.api` code:
+Go to your projects folder and download the lastest `plone.api` code:
 
 ```shell
 cd <your_work_folder>
 git clone https://github.com/plone/plone.api.git
-=======
-Go to your projects folder and download the lastest `plone.api` code:
-
-```shell
-[you@local ~]$ cd <your_work_folder>
-[you@local work]$ git clone https://github.com/plone/plone.api.git
->>>>>>> f8493953
 ```
 
 Now `cd` into the newly created directory and build your environment:
 
 ```shell
-<<<<<<< HEAD
 cd plone.api
-make
-=======
-[you@local work]$ cd plone.api
-[you@local plone.api]$ pip install tox
-[you@local plone.api]$ tox
->>>>>>> f8493953
-```
-
-Go make some tea while `tox` runs all tasks listed under `tox -l`
-
-<<<<<<< HEAD
-- `make` creates an isolated Python environment in your `` plone.api` `` folder,
-- bootstraps `zc.buildout`,
-- fetches all dependencies,
-- builds Plone,
-- runs all tests, and
-- generates documentation so that you can open it locally later on.
-=======
+pip install tox
+tox
+```
+
+Go make some tea while `tox` runs all tasks listed under `tox -l`.
+
 - runs all checks and tests
 - generates documentation so you can open it locally later on
->>>>>>> f8493953
 
 Other commands that you may want to run:
 
 ```shell
-<<<<<<< HEAD
-make tests  # run all tests and syntax validation
-make docs   # re-generate documentation
-make clean  # reset your env back to a fresh start
-make        # re-build env, generate docs, run tests
-=======
-[you@local plone.api]$ tox -e py39-plone-60  # run all tests for Python 3.9 and Plone 6
-[you@local plone.api]$ tox -e plone6docs   # re-generate documentation
->>>>>>> f8493953
-```
-
-Run `tox -l` to list all tox environments. Open `tox.ini` in your favorite code editor to see all possible commands and what they do.
-And read <https://tox.wiki/en/latest/> to learn more about `tox`.
+tox -e py39-plone-60  # run all tests for Python 3.9 and Plone 6
+tox -e plone6docs     # re-generate documentation
+```
+
+Run `tox -l` to list all tox environments.
+Open `tox.ini` in your favorite code editor to see all possible commands and what they do.
+Read <https://tox.wiki/en/latest/> to learn more about `tox`.
 
 
 (working-on-an-issue)=
@@ -154,13 +119,8 @@
 Once we are happy with your implementation, your branch gets merged into *master* at which point everyone else starts using your code.
 
 ```shell
-<<<<<<< HEAD
 git checkout master  # go to master branch
 git checkout -b issue_17  # create a feature branch
-=======
-[you@local plone.api]$ git checkout master  # go to master branch
-[you@local plone.api]$ git checkout -b issue_17  # create a feature branch
->>>>>>> f8493953
 # replace 17 with the issue number you are working on
 
 # change code here
@@ -198,11 +158,7 @@
 This command also re-generates your documentation.
 
 ```shell
-<<<<<<< HEAD
-make
-=======
 tox
->>>>>>> f8493953
 ```
 
 ```{note}
@@ -218,7 +174,7 @@
 GitHub CI is configured in `.github/workflow` in the root of this package.
 
 
-## Documentation
+## Sphinx Documentation
 
 ```{note}
 Un-documented code is broken code.
@@ -228,30 +184,21 @@
 
 After adding or modifying documentation, run `tox -e plone6docs` to re-generate your documentation.
 
-<<<<<<< HEAD
 Publicly available documentation on [6.dev-docs.plone.org/plone.api](https://6.dev-docs.plone.org/plone.api) is automatically generated from these source files when its submodule is updated in the [main Plone `documentation` repository](https://github.com/plone/documentation/).
-=======
-Publicly available documentation on [6.dev-docs.plone.org/plone.api](https://6.dev-docs.plone.org/plone.api) is automatically generated from these source files.
-So when you push changes to master on GitHub you should soon be able to see them published on [6.dev-docs.plone.org/plone.api](https://6.dev-docs.plone.org/plone.api).
->>>>>>> f8493953
 
 For writing narrative documentation, read the [General Guide to Writing Documentation](https://6.dev-docs.plone.org/contributing/writing-docs-guide.html).
 
-<<<<<<< HEAD
-For docstrings in your code, use reStructuredText, as shown in the following examples.
-=======
 ### Adding a function to an existing module
 
 Example: Add a new function `plone.api.content.foo`.
 
-The function would go into module `plone.api.content`.
-So you add your function in `/src/plone/api/content.py`
+The function would go in the module `plone.api.content`.
+Therefore you would add your function in `/src/plone/api/content.py`.
 
 % invisible-code-block: python
 %
 % from plone.api.validation import at_least_one_of
 % from plone.api.validation import mutually_exclusive_parameters
->>>>>>> f8493953
 
 ```python
 @mutually_exclusive_parameters('path', 'UID')
@@ -275,10 +222,6 @@
     return "foo"
 ```
 
-<<<<<<< HEAD
-    Also see the :func:`mod.path.my_func`, :meth:`mod.path.MyClass.method`
-    and :attr:`mod.path.MY_CONSTANT` for more details.
-=======
 % invisible-code-block: python
 %
 % bar = foo('/plone/blog')
@@ -289,20 +232,20 @@
 %     InvalidParameterError,
 %     lambda: foo("/plone/blog", "abcd001")
 % )
->>>>>>> f8493953
 
 Add documentation in `/docs/content.md`.
-Describe what your function does and write some tests in code blocks. TestCase methods like `self.assertEqual()` are available in `doctests`.
+Describe what your function does, and write some tests in code blocks.
+`TestCase` methods such as `self.assertEqual()` are available in `doctests`.
 See [unittest.TestCase assert methods](https://docs.python.org/3/library/unittest.html#unittest.TestCase.debug) for all available methods.
-The file is linked in `/src/plone/api/tests/doctests/`, which includes the doctests in plone.api testing set up.
-The package `manuel` allows to write doctests as common Python code in code blocks.
+The file is linked in `/src/plone/api/tests/doctests/`, which includes the doctests in `plone.api` testing set up.
+The package `manuel` allows you to write doctests as common Python code in code blocks.
 
 ````markdown
 (content-foo-example)=
 
 ## Get the foo of an object
 
-You can use the {meth}`api.content.foo` function to get the foo of an object.
+You can use the {meth}`api.content.foo` function to get the `foo` of an object.
 
 ```python
 from plone import api
@@ -325,24 +268,23 @@
 
 Invisible code blocks are not rendered in documentation and can be used for tests.
 
-````markdown
+```markdown
 % invisible-code-block: python
 %
 % self.assertEqual(blog_foo,"foo")
-````
+```
 
 Invisible code blocks are also handy for enriching the namespace without cluttering the narrative documentation.
 
-````markdown
+```markdown
 % invisible-code-block: python
 %
 % portal = api.portal.get()
 % image = api.content.create(type='Image', id='image', container=portal)
 % blog = api.content.create(type='Link', id='blog', container=portal)
-````
-
-
-Function and example in documentation are referenced vice versa.
+```
+
+Functions and examples in documentation are mutually referenced.
 The function references the narrative documentation via label `content-foo-example`.
-The narrative documentation references the API function documentation via `` {meth}`api.content.foo` ``.  
-The documentation is rendered with a link from API reference to narrative documentation and a another link back.+The narrative documentation references the API function documentation via `` {meth}`api.content.foo` ``.
+The documentation is rendered with a link from the API reference to the narrative documentation, which in turn links back to the API reference.