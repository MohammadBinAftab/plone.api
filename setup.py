# -*- coding: utf-8 -*-
from setuptools import find_packages
from setuptools import setup

import os


def read(*rnames):
    return open(os.path.join(os.path.dirname(__file__), *rnames)).read()


long_description = \
    read('README.rst') + '\n\n' + \
    read('CHANGES.rst') + '\n\n' + \
    read('LICENSE')

version = '1.10.5.dev0'

setup(
    name='plone.api',
    version=version,
    description='A Plone API.',
    long_description=long_description,
    author='Plone Foundation',
    author_email='plone-developers@lists.sourceforge.net',
    license='GPL version 2',
    packages=find_packages('src'),
    package_dir={'': 'src'},
    namespace_packages=['plone'],
    include_package_data=True,
    zip_safe=False,
    url='https://github.com/plone/plone.api',
    keywords='plone api',
    install_requires=[
        'Products.statusmessages',
        'decorator',
        'plone.app.uuid',
        'plone.app.linkintegrity',
        'plone.uuid',
        'setuptools',
        'six',
        'zope.globalrequest',
    ],
    extras_require={
        'test': [
            'Products.CMFPlone',
            'manuel',
            'mock',
            'plone.app.dexterity',
            'plone.app.testing',
            'plone.indexer',
            'plone.registry',
        ],
        'archetypes': [
            'Products.Archetypes',
        ],
    },
    classifiers=[
        'Development Status :: 5 - Production/Stable',
        'Environment :: Web Environment',
        'Framework :: Plone',
        'Framework :: Plone :: 4.3',
        'Framework :: Plone :: 5.0',
        'Framework :: Plone :: 5.1',
        'Framework :: Plone :: 5.2',
        'Framework :: Plone :: Core',
        'Intended Audience :: Developers',
        'License :: OSI Approved :: GNU General Public License v2 (GPLv2)',
        'Operating System :: OS Independent',
        'Programming Language :: Python',
        'Programming Language :: Python :: 2.7',
        'Programming Language :: Python :: 3.6',
        'Programming Language :: Python :: 3.7',
        'Programming Language :: Python :: 3.8',
<<<<<<< HEAD
        'Programming Language :: Python :: 3.9',
=======
>>>>>>> 8f653337
    ],
    platforms='Any',
)<|MERGE_RESOLUTION|>--- conflicted
+++ resolved
@@ -72,10 +72,7 @@
         'Programming Language :: Python :: 3.6',
         'Programming Language :: Python :: 3.7',
         'Programming Language :: Python :: 3.8',
-<<<<<<< HEAD
         'Programming Language :: Python :: 3.9',
-=======
->>>>>>> 8f653337
     ],
     platforms='Any',
 )