[buildout]
extends = http://svn.plone.org/svn/collective/buildout/plonetest/test-4.2.x.cfg
package-name = plone.api
package-extras = [test]
test-eggs = Pillow
parts +=
    scripts
    sphinxbuilder

# network speedup
socket-timeout = 3
allow-hosts =
    *.python.org
    docutils.sourceforge.net
    prdownloads.sourceforge.net
    effbot.org

[scripts]
recipe = z3c.recipe.scripts
dependent-scripts = true
interpreter = zopepy
eggs =
    ${buildout:eggs}
    plone.api [develop]

[sphinxbuilder]
recipe = collective.recipe.sphinxbuilder
source = ${buildout:directory}/docs
interpreter = ${buildout:directory}/bin/zopepy

[versions]
<<<<<<< HEAD
Sphinx = 1.0.1
zc.buildout = 1.6.1
=======
Sphinx = 1.1.3
zc.buildout = 1.6.0
>>>>>>> 7ab2d8b0
zc.recipe.egg = 1.3.2
zope.pagetemplate = 3.6.3<|MERGE_RESOLUTION|>--- conflicted
+++ resolved
@@ -29,12 +29,7 @@
 interpreter = ${buildout:directory}/bin/zopepy
 
 [versions]
-<<<<<<< HEAD
-Sphinx = 1.0.1
+Sphinx = 1.1.3
 zc.buildout = 1.6.1
-=======
-Sphinx = 1.1.3
-zc.buildout = 1.6.0
->>>>>>> 7ab2d8b0
 zc.recipe.egg = 1.3.2
 zope.pagetemplate = 3.6.3