language: python
sudo: false
cache:
  pip: true
  directories:
    - $HOME/buildout-cache

global:
  - secure: "nTXMNU2aYbCtvKD74PndF8Xm2h6IvsxPjr6vj45AxjXmaB7Wf5oGi/4b6ObV\nexBtUQkFnc+M0ThGyUznOCPi3YxcbTzsyhQYhHUtmtw/6QRyYgo4E0GLDItU\n37Ff6wpxl3NMMJTvpi6SOVUvIJUl3+cs+4bkMkS48RSFGg2rGmo="  # Coveralls.io token
matrix:
  fast_finish: true
  include:
      - python: "3.9"
        env: TOXENV=isort,lint
      - python: "3.9"
        env: TOXENV=docs
      - python: "2.7"
        env: TOXENV=py27-plone-4.3
      - python: "2.7"
        env: TOXENV=py27-plone-5.0
      - python: "2.7"
        env: TOXENV=py27-plone-5.1
      - python: "2.7"
        env: TOXENV=py27-plone-5.2
      - python: "2.7"
        env: TOXENV=py27-plone-4.3-archetypes
      - python: "2.7"
        env: TOXENV=py27-plone-5.0-archetypes
      - python: "2.7"
        env: TOXENV=py27-plone-5.1-archetypes
      - python: "2.7"
        env: TOXENV=py27-plone-5.2-archetypes
      - python: "3.6"
        env: TOXENV=py36-plone-5.2
      - python: "3.7"
        env: TOXENV=py37-plone-5.2
      - python: "3.8"
        env: TOXENV=py38-plone-5.2
      - python: "3.9"
        env: TOXENV=py39-plone-5.2

before_install:
    - mkdir -p $HOME/buildout-cache/{downloads,eggs,extends}
    - mkdir $HOME/.buildout
    - echo "[buildout]" > $HOME/.buildout/default.cfg
    - echo "download-cache = $HOME/buildout-cache/downloads" >> $HOME/.buildout/default.cfg
    - echo "eggs-directory = $HOME/buildout-cache/eggs" >> $HOME/.buildout/default.cfg
    - echo "extends-cache = $HOME/buildout-cache/extends" >> $HOME/.buildout/default.cfg
    - echo "abi-tag-eggs = true" >> $HOME/.buildout/default.cfg

install:
  - travis_retry pip install -U pip tox coveralls coverage

<<<<<<< HEAD
#before_script:
#  - export DISPLAY=:99.0
#  - sh -e /etc/init.d/xvfb start

=======
>>>>>>> 8f653337
script:
    - travis_retry tox

after_success:
    - coverage combine
    - coveralls

notifications:
  irc:
    channels:
      - "irc.freenode.org#sprint"
    template:
      - "%{repository}/#%{build_number}/%{branch} (%{author}): %{message} %{build_url}"<|MERGE_RESOLUTION|>--- conflicted
+++ resolved
@@ -51,13 +51,6 @@
 install:
   - travis_retry pip install -U pip tox coveralls coverage
 
-<<<<<<< HEAD
-#before_script:
-#  - export DISPLAY=:99.0
-#  - sh -e /etc/init.d/xvfb start
-
-=======
->>>>>>> 8f653337
 script:
     - travis_retry tox
 
