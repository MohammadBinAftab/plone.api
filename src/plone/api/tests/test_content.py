--- conflicted
+++ resolved
@@ -397,8 +397,7 @@
             context=self.blog,
             request=request
         )
-<<<<<<< HEAD
-        self.assertEqual(view.__name__, u'plone_context_state')
+        self.assertEqual(view.__name__, 'plone_context_state')
         self.assertEqual(aq_base(view.canonical_object()), aq_base(self.blog))
 
     def test_uuid(self):
@@ -431,9 +430,6 @@
         uuid2 = api.content.uuid(document)
         self.assertEqual(uuid1, uuid2)
         self.assertTrue(isinstance(uuid2, str))
-=======
-        self.assertEqual(view.__name__, 'plone_context_state')
-        self.assertEqual(aq_base(view.canonical_object()), aq_base(self.blog))
 
     def test_get_view_view_not_found(self):
         """Test that error msg lists available views if a view is not found."""
@@ -609,5 +605,4 @@
             'wickedaddmenu\n'
             'widget_macros\n'
             'zptviews.html'
-        )
->>>>>>> 21bb01da
+        )